--- conflicted
+++ resolved
@@ -5,10 +5,6 @@
 import string
 import typing as tp
 import gc
-<<<<<<< HEAD
-# from laion_clap.clap_module.factory import load_state_dict as clap_load_state_dict
-=======
->>>>>>> bbd29e71
 
 from .adp import NumberEmbedder
 from ..inference.utils import set_audio_channels
@@ -114,7 +110,7 @@
             try:
                 import laion_clap
                 from laion_clap.clap_module.factory import load_state_dict as clap_load_state_dict
-                
+
                 model = laion_clap.CLAP_Module(enable_fusion=enable_fusion, amodel=audio_model_type, device='cpu')
 
                 if self.finetune:
@@ -192,7 +188,7 @@
             try:
                 import laion_clap
                 from laion_clap.clap_module.factory import load_state_dict as clap_load_state_dict
-                
+
                 model = laion_clap.CLAP_Module(enable_fusion=enable_fusion, amodel=audio_model_type, device='cpu')
 
                 if self.finetune:
