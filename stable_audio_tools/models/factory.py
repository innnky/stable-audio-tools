--- conflicted
+++ resolved
@@ -20,7 +20,9 @@
     elif model_type == 'musicgen':
         from .musicgen import create_musicgen_from_config
         return create_musicgen_from_config(model_config)
-<<<<<<< HEAD
+    elif model_type == 'lm':
+        from .lm import create_audio_lm_from_config
+        return create_audio_lm_from_config(model_config)
     elif model_type in [
         'latent_diffusion_uncond',
         'latent_diffusion_contentvec',
@@ -28,11 +30,6 @@
     ]:
         from .diffusion import create_diffusion_uncond_from_config
         return create_diffusion_uncond_from_config(model_config)
-=======
-    elif model_type == 'lm':
-        from .lm import create_audio_lm_from_config
-        return create_audio_lm_from_config(model_config)
->>>>>>> 4a1824f4
     else:
         raise NotImplementedError(f'Unknown model type: {model_type}')
 
