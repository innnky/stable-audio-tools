--- conflicted
+++ resolved
@@ -142,7 +142,25 @@
             ema_copy=ema_copy,
             lr=training_config["learning_rate"]
         )
-<<<<<<< HEAD
+    elif model_type == 'lm':
+        from .lm import AudioLanguageModelTrainingWrapper
+
+        ema_copy = create_model_from_config(model_config)
+
+        for name, param in model.state_dict().items():
+            if isinstance(param, Parameter):
+                # backwards compatibility for serialized parameters
+                param = param.data
+            ema_copy.state_dict()[name].copy_(param)
+
+        return AudioLanguageModelTrainingWrapper(
+            model,
+            ema_copy=ema_copy,
+            lr=training_config.get("learning_rate", None),
+            use_ema=training_config.get("use_ema", False),
+            optimizer_configs=training_config.get("optimizer_configs", None),
+        )
+
     elif model_type == 'latent_diffusion_uncond':
         from .diffusion import LatentDiffusionUncondTrainingWrapper
         return LatentDiffusionUncondTrainingWrapper(
@@ -161,27 +179,6 @@
             model,
             lr=training_config["learning_rate"],
         )
-=======
-    elif model_type == 'lm':
-        from .lm import AudioLanguageModelTrainingWrapper
-
-        ema_copy = create_model_from_config(model_config)
-
-        for name, param in model.state_dict().items():
-            if isinstance(param, Parameter):
-                # backwards compatibility for serialized parameters
-                param = param.data
-            ema_copy.state_dict()[name].copy_(param)
-
-        return AudioLanguageModelTrainingWrapper(
-            model,
-            ema_copy=ema_copy,
-            lr=training_config.get("learning_rate", None),
-            use_ema=training_config.get("use_ema", False),
-            optimizer_configs=training_config.get("optimizer_configs", None),
-        )
-
->>>>>>> 4a1824f4
     else:
         raise NotImplementedError(f'Unknown model type: {model_type}')
 
@@ -263,7 +260,19 @@
             demo_conditioning=demo_config["demo_cond"],
             **kwargs
         )
-<<<<<<< HEAD
+
+    elif model_type == "lm":
+        from .lm import AudioLanguageModelDemoCallback
+
+        return AudioLanguageModelDemoCallback(
+            demo_every=demo_config.get("demo_every", 2000),
+            sample_size=model_config["sample_size"],
+            sample_rate=model_config["sample_rate"],
+            demo_cfg_scales=demo_config.get("demo_cfg_scales", [1]),
+            demo_conditioning=demo_config.get("demo_cond", None),
+            num_demos=demo_config.get("num_demos", 8),
+            **kwargs
+        )
     elif model_type == 'latent_diffusion_uncond':
         from .diffusion import LatentDiffusionUncondDemoCallback
         return LatentDiffusionUncondDemoCallback(
@@ -284,20 +293,6 @@
             demo_every=demo_config.get("demo_every", 2000),
             demo_steps=demo_config.get("demo_steps", 250),
             sample_rate=model_config["sample_rate"]
-=======
-    
-    elif model_type == "lm":
-        from .lm import AudioLanguageModelDemoCallback
-
-        return AudioLanguageModelDemoCallback(
-            demo_every=demo_config.get("demo_every", 2000), 
-            sample_size=model_config["sample_size"],
-            sample_rate=model_config["sample_rate"],
-            demo_cfg_scales=demo_config.get("demo_cfg_scales", [1]),
-            demo_conditioning=demo_config.get("demo_cond", None),
-            num_demos=demo_config.get("num_demos", 8),
-            **kwargs
->>>>>>> 4a1824f4
         )
     else:
         raise NotImplementedError(f'Unknown model type: {model_type}')